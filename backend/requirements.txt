fastapi==0.104.1
uvicorn[standard]==0.24.0
python-dotenv==1.0.0
pydantic==2.5.0
python-multipart==0.0.6

# LLM Libraries
groq==0.9.0
anthropic==0.28.0
google-generativeai==0.3.2

# Database
motor==3.3.2
pymongo[srv]==4.6.1
dnspython==2.7.0
certifi==2024.8.30
pyOpenSSL==24.0.0

<<<<<<< HEAD
httpx==0.25.2
sse-starlette==1.6.5 
=======
# Testing
httpx==0.25.2 
>>>>>>> 9047ca77
<|MERGE_RESOLUTION|>--- conflicted
+++ resolved
@@ -16,10 +16,5 @@
 certifi==2024.8.30
 pyOpenSSL==24.0.0
 
-<<<<<<< HEAD
 httpx==0.25.2
-sse-starlette==1.6.5 
-=======
-# Testing
-httpx==0.25.2 
->>>>>>> 9047ca77
+sse-starlette==1.6.5 