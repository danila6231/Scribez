--- conflicted
+++ resolved
@@ -325,11 +325,7 @@
           'Content-Type': 'application/json',
         },
         body: JSON.stringify({
-<<<<<<< HEAD
           message: `Create a short concise plan (2-4 bullet points, each bullet point on the new line) for the following edit request: ${trimmedInput}. DO EXACTLY what is asked by the user, nothing else. DO NOT INCLUDE THE REWRITTEN DOCUMENT. JUST THE BULLET POINTS. EACH BULLET ON A NEW LINE`,
-=======
-          message: `Create a short concise plan (3-5 sentences) for the following edit request: ${trimmedInput}. DO EXACTLY what is asked by the user, nothing else. DO NOT INCLUDE THE REWRITTEN DOCUMENT.`,
->>>>>>> ee3c8cb3
           conversation_history: messages,
           document_id: documentId,
           document_content: documentContent
