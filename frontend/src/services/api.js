import axios from 'axios';
import { API_URL } from '../config/api';

<<<<<<< HEAD
// Base API URL - change this to your deployed backend URL
const API_BASE_URL = import.meta.env.VITE_API_URL || 'http://localhost:8000/api';
=======
// Base API URL - now using configuration
const API_BASE_URL = API_URL;
>>>>>>> f66d323d

// Create axios instance with base configuration
const api = axios.create({
  baseURL: API_BASE_URL,
  timeout: 30000,
  headers: {
    'Content-Type': 'application/json',
  },
});

// Request interceptor to add auth headers if needed
api.interceptors.request.use(
  (config) => {
    // Add any auth headers here if needed
    return config;
  },
  (error) => {
    return Promise.reject(error);
  }
);

// Response interceptor for error handling
api.interceptors.response.use(
  (response) => response,
  (error) => {
    console.error('API Error:', error);
    throw error;
  }
);

// Document API functions
export const documentAPI = {
  // Create a new document
  createDocument: async (userId, title = 'Untitled Document') => {
    try {
      const response = await api.post('/documents/', {
        user_id: userId,
        title: title
      });
      return response.data;
    } catch (error) {
      throw new Error(`Failed to create document: ${error.response?.data?.detail || error.message}`);
    }
  },

  // Get all documents for a user
  getUserDocuments: async (userId) => {
    try {
      const response = await api.get(`/documents/user/${userId}`);
      return response.data.documents;
    } catch (error) {
      throw new Error(`Failed to fetch documents: ${error.response?.data?.detail || error.message}`);
    }
  },

  // Get document content
  getDocumentContent: async (documentId) => {
    try {
      const response = await api.get(`/documents/${documentId}/content`);
      return response.data.content;
    } catch (error) {
      throw new Error(`Failed to fetch document content: ${error.response?.data?.detail || error.message}`);
    }
  },

  // Update document content
  updateDocumentContent: async (documentId, content) => {
    try {
      const response = await api.put(`/documents/${documentId}`, {
        content: content
      });
      return response.data;
    } catch (error) {
      throw new Error(`Failed to update document: ${error.response?.data?.detail || error.message}`);
    }
  },

  // Delete document
  deleteDocument: async (documentId) => {
    try {
      const response = await api.delete(`/documents/${documentId}`);
      return response.data;
    } catch (error) {
      throw new Error(`Failed to delete document: ${error.response?.data?.detail || error.message}`);
    }
  },

  // Get document title
  getDocumentTitle: async (documentId) => {
    try {
      const response = await api.get(`/documents/${documentId}/title`);
      return response.data.title;
    } catch (error) {
      throw new Error(`Failed to fetch document title: ${error.response?.data?.detail || error.message}`);
    }
  },

  // Add chat message to document
  addChatMessage: async (documentId, role, content) => {
    try {
      const response = await api.post(`/documents/${documentId}/chat-message`, {
        role: role,
        content: content
      });
      return response.data;
    } catch (error) {
      throw new Error(`Failed to add chat message: ${error.response?.data?.detail || error.message}`);
    }
  },

  // Get chat history for document
  getChatHistory: async (documentId) => {
    try {
      const response = await api.get(`/documents/${documentId}/chat-history`);
      return response.data;
    } catch (error) {
      throw new Error(`Failed to fetch chat history: ${error.response?.data?.detail || error.message}`);
    }
  }
};

// Chat API functions
export const chatAPI = {
  // Send a message to AI
  sendMessage: async (message, conversationHistory = [], preferredModel = 'claude') => {
    try {
      const response = await api.post('/chat/message', {
        message: message,
        conversation_history: conversationHistory,
        preferred_complex_model: preferredModel
      });
      return response.data;
    } catch (error) {
      throw new Error(`Failed to send message: ${error.response?.data?.detail || error.message}`);
    }
  },

  // Stream message response
  streamMessage: async (message, conversationHistory = [], preferredModel = 'claude') => {
    try {
      const response = await api.post('/chat/message/stream', {
        message: message,
        conversation_history: conversationHistory,
        preferred_complex_model: preferredModel
      }, {
        responseType: 'stream'
      });
      return response.data;
    } catch (error) {
      throw new Error(`Failed to stream message: ${error.response?.data?.detail || error.message}`);
    }
  },

  // Check chat service health
  checkHealth: async () => {
    try {
      const response = await api.get('/chat/health');
      return response.data;
    } catch (error) {
      throw new Error(`Failed to check chat health: ${error.response?.data?.detail || error.message}`);
    }
  }
};

// Diff API functions
export const diffAPI = {
  // Compute diff between two texts
  computeDiff: async (oldContent, newContent, granularity = 'word') => {
    try {
      const response = await api.post('/diff/compute', {
        old_content: oldContent,
        new_content: newContent,
        granularity: granularity
      });
      return response.data.changes;
    } catch (error) {
      throw new Error(`Failed to compute diff: ${error.response?.data?.detail || error.message}`);
    }
  },

  // Compute line-based diff
  computeLineDiff: async (oldContent, newContent) => {
    try {
      const response = await api.post('/diff/compute-line-based', {
        old_content: oldContent,
        new_content: newContent
      });
      return response.data.changes;
    } catch (error) {
      throw new Error(`Failed to compute line diff: ${error.response?.data?.detail || error.message}`);
    }
  }
};

// Utility functions
export const utils = {
  // Format document data from API response
  formatDocument: (doc) => ({
    id: doc.id,
    title: doc.title,
    lastModified: new Date(doc.updated_at),
    preview: doc.content ? doc.content.substring(0, 100) + '...' : '',
    wordCount: doc.content ? doc.content.split(/\s+/).length : 0,
    createdAt: new Date(doc.created_at)
  }),

  // Format chat message from API response
  formatChatMessage: (msg) => ({
    content: msg.content,
    role: msg.role,
    timestamp: new Date(msg.timestamp)
  })
};

export default api; <|MERGE_RESOLUTION|>--- conflicted
+++ resolved
@@ -1,13 +1,8 @@
 import axios from 'axios';
 import { API_URL } from '../config/api';
 
-<<<<<<< HEAD
-// Base API URL - change this to your deployed backend URL
-const API_BASE_URL = import.meta.env.VITE_API_URL || 'http://localhost:8000/api';
-=======
 // Base API URL - now using configuration
 const API_BASE_URL = API_URL;
->>>>>>> f66d323d
 
 // Create axios instance with base configuration
 const api = axios.create({
