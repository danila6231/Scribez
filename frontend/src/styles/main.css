--- conflicted
+++ resolved
@@ -408,7 +408,10 @@
     width: 100% !important;
     min-width: 100%;
   }
-<<<<<<< HEAD
+
+  .resize-handle {
+    display: none;
+  }
 } 
 
 /* Landing Page Styles */
@@ -783,10 +786,5 @@
   .features-grid {
     grid-template-columns: 1fr;
     gap: 24px;
-=======
-
-  .resize-handle {
-    display: none;
->>>>>>> c0a47e8d
   }
 } 